--- conflicted
+++ resolved
@@ -42,428 +42,9 @@
 
 TEST_PARALLEL=${MAX_PARALLEL_TESTS:-12}
 
-<<<<<<< HEAD
-source $(dirname $0)/../vendor/knative.dev/hack/e2e-tests.sh
+source "$(dirname "$0")/e2e-common.sh"
 
-# If gcloud is not available make it a no-op, not an error.
-which gcloud &> /dev/null || gcloud() { echo "[ignore-gcloud $*]" 1>&2; }
-
-# Use GNU Tools on MacOS (Requires the 'grep' and 'gnu-sed' Homebrew formulae)
-if [ "$(uname)" == "Darwin" ]; then
-  sed=gsed
-  grep=ggrep
-fi
-
-# Eventing main config path from HEAD.
-readonly EVENTING_CONFIG="./config/"
-readonly EVENTING_MT_CHANNEL_BROKER_CONFIG="./config/brokers/mt-channel-broker"
-readonly EVENTING_IN_MEMORY_CHANNEL_CONFIG="./config/channels/in-memory-channel"
-
-# Vendored Eventing Test Images.
-readonly VENDOR_EVENTING_TEST_IMAGES="vendor/knative.dev/eventing/test/test_images/"
-# HEAD eventing test images.
-readonly HEAD_EVENTING_TEST_IMAGES="${GOPATH}/src/knative.dev/eventing/test/test_images/"
-
-# Config tracing config.
-readonly CONFIG_TRACING_CONFIG="test/config/config-tracing.yaml"
-
-# Strimzi Kafka Cluster Brokers URL (base64 encoded value for k8s secret)
-readonly STRIMZI_KAFKA_NAMESPACE="kafka" # Installation Namespace
-readonly STRIMZI_KAFKA_CLUSTER_BROKERS="my-cluster-kafka-bootstrap.kafka.svc:9092"
-readonly STRIMZI_KAFKA_CLUSTER_BROKERS_ENCODED="bXktY2x1c3Rlci1rYWZrYS1ib290c3RyYXAua2Fma2Euc3ZjOjkwOTI=" # Simple base64 encoding of STRIMZI_KAFKA_CLUSTER_BROKERS
-
-# Eventing Kafka main config path from HEAD.
-readonly KAFKA_CRD_CONFIG_TEMPLATE_DIR="./config/channel"
-readonly DISTRIBUTED_TEMPLATE_DIR="${KAFKA_CRD_CONFIG_TEMPLATE_DIR}/distributed"
-readonly CONSOLIDATED_TEMPLATE_DIR="${KAFKA_CRD_CONFIG_TEMPLATE_DIR}/consolidated"
-
-# Eventing Kafka Channel CRD Secret (Will be modified with Strimzi Cluster Brokers - No Authentication)
-readonly EVENTING_KAFKA_SECRET_TEMPLATE="300-kafka-secret.yaml"
-
-# Eventing Kafka Channel CRD Config Map (Will be modified with SASL/TLS disabled)
-readonly EVENTING_KAFKA_CONFIG_TEMPLATE="300-eventing-kafka-configmap.yaml"
-
-# Strimzi installation config template used for starting up Kafka clusters.
-readonly STRIMZI_INSTALLATION_CONFIG_TEMPLATE="test/config/100-strimzi-cluster-operator-0.20.0.yaml"
-# Strimzi installation config.
-readonly STRIMZI_INSTALLATION_CONFIG="$(mktemp)"
-# Kafka cluster CR config file.
-readonly KAFKA_INSTALLATION_CONFIG="test/config/100-kafka-ephemeral-triple-2.6.0.yaml"
-# Kafka TLS ConfigMap.
-readonly KAFKA_TLS_CONFIG="test/config/config-kafka-tls.yaml"
-# Kafka SASL ConfigMap.
-readonly KAFKA_SASL_CONFIG="test/config/config-kafka-sasl.yaml"
-# Kafka Users CR config file.
-readonly KAFKA_USERS_CONFIG="test/config/100-strimzi-users-0.20.0.yaml"
-# Kafka PLAIN cluster URL
-readonly KAFKA_PLAIN_CLUSTER_URL="my-cluster-kafka-bootstrap.kafka.svc.cluster.local:9092"
-# Kafka TLS cluster URL
-readonly KAFKA_TLS_CLUSTER_URL="my-cluster-kafka-bootstrap.kafka.svc.cluster.local:9093"
-# Kafka SASL cluster URL
-readonly KAFKA_SASL_CLUSTER_URL="my-cluster-kafka-bootstrap.kafka.svc.cluster.local:9094"
-# Kafka cluster URL for our installation, during tests
-KAFKA_CLUSTER_URL=${KAFKA_PLAIN_CLUSTER_URL}
-# Kafka channel CRD config template file. It needs to be modified to be the real config file.
-readonly KAFKA_CRD_CONFIG_TEMPLATE="400-kafka-config.yaml"
-# Real Kafka channel CRD config , generated from the template directory and modified template file.
-readonly KAFKA_CRD_CONFIG_DIR="$(mktemp -d)"
-# Kafka channel CRD config template directory.
-readonly KAFKA_SOURCE_CRD_CONFIG_DIR="config/source"
-
-# This is the namespace of knative-eventing itself
-export EVENTING_NAMESPACE="knative-eventing"
-
-# Namespace where we install eventing-kafka components (may be different than EVENTING_NAMESPACE)
-readonly SYSTEM_NAMESPACE="knative-eventing"
-export SYSTEM_NAMESPACE
-
-# Zipkin setup
-readonly KNATIVE_EVENTING_MONITORING_YAML="test/config/monitoring.yaml"
-
-#
-# TODO - Consider adding this function to the test-infra library.sh utilities ?
-#
-# Add The kn-eventing-test-pull-secret To Specified ServiceAccount & Restart Pods
-#
-# If the default namespace contains a Secret named 'kn-eventing-test-pull-secret',
-# then copy it into the specified Namespace and add it to the specified ServiceAccount,
-# and restart the specified Pods.
-#
-# This utility function exists to support local cluster testing with a private Docker
-# repository, and is based on the CopySecret() functionality in eventing/pkg/utils.
-#
-function add_kn_eventing_test_pull_secret() {
-
-  # Local Constants
-  local secret="kn-eventing-test-pull-secret"
-
-  # Get The Function Arguments
-  local namespace="$1"
-  local account="$2"
-  local deployment="$3"
-
-  # If The Eventing Test Pull Secret Is Present & The Namespace Was Specified
-  if [[ $(kubectl get secret $secret -n default --ignore-not-found --no-headers=true | wc -l) -eq 1 && -n "$namespace" ]]; then
-
-      # If The Secret Is Not Already In The Specified Namespace Then Copy It In
-      if [[ $(kubectl get secret $secret -n "$namespace" --ignore-not-found --no-headers=true | wc -l) -lt 1 ]]; then
-        kubectl get secret $secret -n default -o yaml | sed "s/namespace: default/namespace: $namespace/" | kubectl create -f -
-      fi
-
-      # If Specified Then Patch The ServiceAccount To Include The Image Pull Secret
-      if [[ -n "$account" ]]; then
-        kubectl patch serviceaccount -n "$namespace" "$account" -p "{\"imagePullSecrets\": [{\"name\": \"$secret\"}]}"
-      fi
-
-      # If Specified Then Restart The Pods Of The Deployment
-      if [[ -n "$deployment" ]]; then
-        kubectl rollout restart -n "$namespace" deployment "$deployment"
-      fi
-  fi
-}
-
-function knative_setup() {
-  if is_release_branch; then
-    echo ">> Install Knative Eventing from ${KNATIVE_EVENTING_RELEASE}"
-    kubectl apply -f ${KNATIVE_EVENTING_RELEASE}
-  else
-    echo ">> Install Knative Eventing from HEAD"
-    pushd .
-    cd ${GOPATH} && mkdir -p src/knative.dev && cd src/knative.dev
-    git clone https://github.com/knative/eventing
-    cd eventing
-    ko apply -f "${EVENTING_CONFIG}"
-    # Install MT Channel Based Broker
-    ko apply -f "${EVENTING_MT_CHANNEL_BROKER_CONFIG}"
-    # Install IMC
-    ko apply -f "${EVENTING_IN_MEMORY_CHANNEL_CONFIG}"
-    popd
-  fi
-  wait_until_pods_running "${EVENTING_NAMESPACE}" || fail_test "Knative Eventing did not come up"
-
-  install_zipkin
-}
-
-# Setup zipkin
-function install_zipkin() {
-  echo "Installing Zipkin..."
-  envsubst < "${KNATIVE_EVENTING_MONITORING_YAML}" | kubectl apply -f -
-  wait_until_pods_running "${SYSTEM_NAMESPACE}" || fail_test "Zipkin inside eventing did not come up"
-  # Setup config tracing for tracing tests
-  envsubst < "${CONFIG_TRACING_CONFIG}" | kubectl apply -f -
-}
-
-# Remove zipkin
-function uninstall_zipkin() {
-  echo "Uninstalling Zipkin..."
-  envsubst < "${KNATIVE_EVENTING_MONITORING_YAML}" | kubectl delete -f -
-  wait_until_object_does_not_exist deployment zipkin "${SYSTEM_NAMESPACE}" || fail_test "Zipkin deployment was unable to be deleted"
-  kubectl delete -n "${SYSTEM_NAMESPACE}" configmap config-tracing
-}
-
-function knative_teardown() {
-  echo ">> Stopping Knative Eventing"
-  if is_release_branch; then
-    echo ">> Uninstalling Knative Eventing from ${KNATIVE_EVENTING_RELEASE}"
-    kubectl delete -f "${KNATIVE_EVENTING_RELEASE}"
-  else
-    echo ">> Uninstalling Knative Eventing from HEAD"
-    pushd .
-    cd ${GOPATH}/src/knative.dev/eventing
-    # Remove IMC
-    ko delete -f "${EVENTING_IN_MEMORY_CHANNEL_CONFIG}"
-    # Remove MT Channel Based Broker
-    ko delete -f "${EVENTING_MT_CHANNEL_BROKER_CONFIG}"
-    # Remove eventing
-    ko delete -f "${EVENTING_CONFIG}"
-    popd
-  fi
-  wait_until_object_does_not_exist namespaces "${EVENTING_NAMESPACE}"
-}
-
-# Add function call to trap
-# Parameters: $1 - Function to call
-#             $2...$n - Signals for trap
-function add_trap() {
-  local cmd=$1
-  shift
-  for trap_signal in $@; do
-    local current_trap="$(trap -p $trap_signal | cut -d\' -f2)"
-    local new_cmd="($cmd)"
-    [[ -n "${current_trap}" ]] && new_cmd="${current_trap};${new_cmd}"
-    trap -- "${new_cmd}" $trap_signal
-  done
-}
-
-function test_setup() {
-  kafka_setup || return 1
-
-  # Install kail if needed.
-  if ! which kail > /dev/null; then
-    bash <( curl -sfL https://raw.githubusercontent.com/boz/kail/master/godownloader.sh) -b "$GOPATH/bin"
-  fi
-
-  # Capture all logs.
-  kail > "${ARTIFACTS}/k8s.log.txt" &
-  local kail_pid=$!
-  # Clean up kail so it doesn't interfere with job shutting down
-  add_trap "kill $kail_pid || true" EXIT
-
-  # Publish test images.
-  echo ">> Publishing test images from eventing"
-  # We vendor test image code from eventing, in order to use ko to resolve them into Docker images, the
-  # path has to be a GOPATH.  The two slashes at the beginning are to anchor the match so that running the test
-  # twice doesn't re-parse the yaml and cause errors.
-  sed -i 's@//knative.dev/eventing/test/test_images@//knative.dev/eventing-kafka/vendor/knative.dev/eventing/test/test_images@g' "${VENDOR_EVENTING_TEST_IMAGES}"*/*.yaml
-  $(dirname $0)/upload-test-images.sh "${VENDOR_EVENTING_TEST_IMAGES}" e2e || fail_test "Error uploading test images"
-  $(dirname $0)/upload-test-images.sh "test/test_images" e2e || fail_test "Error uploading test images"
-}
-
-function test_teardown() {
-  kafka_teardown
-}
-
-function install_consolidated_channel_crds() {
-  echo "Installing consolidated Kafka Channel CRD"
-  rm "${KAFKA_CRD_CONFIG_DIR}/"*yaml
-  cp "${CONSOLIDATED_TEMPLATE_DIR}/"*yaml "${KAFKA_CRD_CONFIG_DIR}"
-  sed -i "s/REPLACE_WITH_CLUSTER_URL/${KAFKA_CLUSTER_URL}/" ${KAFKA_CRD_CONFIG_DIR}/${KAFKA_CRD_CONFIG_TEMPLATE}
-  ko apply -f "${KAFKA_CRD_CONFIG_DIR}" || return 1
-  wait_until_pods_running "${SYSTEM_NAMESPACE}" || fail_test "Failed to install the consolidated Kafka Channel CRD"
-}
-
-function install_consolidated_sources_crds() {
-  echo "Installing consolidated Kafka Source CRD"
-  ko apply -f "${KAFKA_SOURCE_CRD_CONFIG_DIR}" || return 1
-  wait_until_pods_running "${SYSTEM_NAMESPACE}" || fail_test "Failed to install the consolidated Kafka Source CRD"
-  wait_until_pods_running knative-sources || fail_test "Failed to install the consolidated Kafka Source CRD"
-}
-
-# Uninstall The eventing-kafka KafkaChannel Implementation Via Ko
-function uninstall_channel_crds() {
-  echo "Uninstalling Kafka Channel CRD"
-  kubectl delete secret -n "${SYSTEM_NAMESPACE}" kafka-cluster
-  sleep 10 # Give Controller Time To React To Kafka Secret Deletion ; )
-  echo "Current namespaces:"
-  kubectl get namespaces
-  echo "Current kafkachannels:"
-  kubectl get kafkachannel -A
-  ko delete --ignore-not-found=true --now --timeout 120s -f "${KAFKA_CRD_CONFIG_DIR}"
-}
-
-function uninstall_sources_crds() {
-  echo "Uninstalling Kafka Source CRD"
-  ko delete --ignore-not-found=true --now --timeout 120s -f "${KAFKA_SOURCE_CRD_CONFIG_DIR}"
-}
-
-function install_distributed_channel_crds() {
-  echo "Installing distributed Kafka Channel CRD"
-  rm "${KAFKA_CRD_CONFIG_DIR}/"*yaml
-  cp "${DISTRIBUTED_TEMPLATE_DIR}/"*yaml "${KAFKA_CRD_CONFIG_DIR}"
-  sed -i "s/namespace: knative-eventing/namespace: ${SYSTEM_NAMESPACE}/g" "${KAFKA_CRD_CONFIG_DIR}/"*yaml
-
-  # Update The Kafka Secret With Strimzi Kafka Cluster Brokers (No Authentication)
-  sed -i "s/brokers: \"\"/brokers: ${STRIMZI_KAFKA_CLUSTER_BROKERS_ENCODED}/" "${KAFKA_CRD_CONFIG_DIR}/${EVENTING_KAFKA_SECRET_TEMPLATE}"
-
-  # Update the config-eventing-kafka configmap to disable SASL/TLS for the tests
-  sed -i '/^ *TLS:/{n;s/true/false/};/^ *SASL:/{n;s/true/false/}' "${KAFKA_CRD_CONFIG_DIR}/${EVENTING_KAFKA_CONFIG_TEMPLATE}"
-
-  # Install The eventing-kafka KafkaChannel Implementation
-  ko apply -f "${KAFKA_CRD_CONFIG_DIR}" || return 1
-
-   # Add The kn-eventing-test-pull-secret (If Present) To ServiceAccount & Restart eventing-kafka Deployment
-  add_kn_eventing_test_pull_secret "${SYSTEM_NAMESPACE}" eventing-kafka-channel-controller eventing-kafka-channel-controller
-
-  wait_until_pods_running "${SYSTEM_NAMESPACE}" || fail_test "Failed to install the distributed Kafka Channel CRD"
-}
-
-function kafka_setup() {
-  # Create The Namespace Where Strimzi Kafka Will Be Installed
-  echo "Installing Kafka Cluster"
-  kubectl get -o name namespace ${STRIMZI_KAFKA_NAMESPACE} || kubectl create namespace ${STRIMZI_KAFKA_NAMESPACE} || return 1
-
-  # Install Strimzi Into The Desired Namespace (Dynamically Changing The Namespace)
-  sed "s/namespace: .*/namespace: ${STRIMZI_KAFKA_NAMESPACE}/" ${STRIMZI_INSTALLATION_CONFIG_TEMPLATE} > "${STRIMZI_INSTALLATION_CONFIG}"
-
-  # Create The Actual Kafka Cluster Instance For The Cluster Operator To Setup
-  kubectl apply -f "${STRIMZI_INSTALLATION_CONFIG}" -n "${STRIMZI_KAFKA_NAMESPACE}"
-  kubectl apply -f "${KAFKA_INSTALLATION_CONFIG}" -n "${STRIMZI_KAFKA_NAMESPACE}"
-
-  # Delay Pod Running Check Until All Pods Are Created To Prevent Race Condition (Strimzi Kafka Instance Can Take A Bit To Spin Up)
-  local iterations=0
-  local progress="Waiting for Kafka Pods to be created..."
-  while [[ $(kubectl get pods --no-headers=true -n ${STRIMZI_KAFKA_NAMESPACE} | wc -l) -lt 6 && $iterations -lt 60 ]] # 1 ClusterOperator, 3 Zookeeper, 1 Kafka, 1 EntityOperator
-  do
-    echo -ne "${progress}\r"
-    progress="${progress}."
-    iterations=$((iterations + 1))
-    sleep 3
-  done
-  echo "${progress}"
-
-  # Wait For The Strimzi Kafka Cluster Operator To Be Ready (Forcing Delay To Ensure CRDs Are Installed To Prevent Race Condition)
-  wait_until_pods_running "${STRIMZI_KAFKA_NAMESPACE}" || fail_test "Failed to start up a Strimzi Kafka Instance"
-
-  # Create some Strimzi Kafka Users
-  kubectl apply -f "${KAFKA_USERS_CONFIG}" -n "${STRIMZI_KAFKA_NAMESPACE}"
-}
-
-function kafka_teardown() {
-  echo "Uninstalling Kafka cluster"
-  kubectl delete -f ${KAFKA_INSTALLATION_CONFIG} -n "${STRIMZI_KAFKA_NAMESPACE}"
-  kubectl delete -f "${STRIMZI_INSTALLATION_CONFIG}" -n "${STRIMZI_KAFKA_NAMESPACE}"
-  kubectl delete namespace "${STRIMZI_KAFKA_NAMESPACE}"
-}
-
-function create_tls_secrets() {
-  echo "Creating TLS Kafka secret"
-  STRIMZI_CRT=$(kubectl -n ${STRIMZI_KAFKA_NAMESPACE} get secret my-cluster-cluster-ca-cert --template='{{index .data "ca.crt"}}' | base64 --decode )
-  TLSUSER_CRT=$(kubectl -n ${STRIMZI_KAFKA_NAMESPACE} get secret my-tls-user --template='{{index .data "user.crt"}}' | base64 --decode )
-  TLSUSER_KEY=$(kubectl -n ${STRIMZI_KAFKA_NAMESPACE} get secret my-tls-user --template='{{index .data "user.key"}}' | base64 --decode )
-
-  kubectl create secret --namespace "${SYSTEM_NAMESPACE}" generic strimzi-tls-secret \
-    --from-literal=ca.crt="$STRIMZI_CRT" \
-    --from-literal=user.crt="$TLSUSER_CRT" \
-    --from-literal=user.key="$TLSUSER_KEY"
-}
-
-function create_sasl_secrets() {
-  echo "Creating SASL Kafka secret"
-  STRIMZI_CRT=$(kubectl -n ${STRIMZI_KAFKA_NAMESPACE} get secret my-cluster-cluster-ca-cert --template='{{index .data "ca.crt"}}' | base64 --decode )
-  SASL_PASSWD=$(kubectl -n ${STRIMZI_KAFKA_NAMESPACE} get secret my-sasl-user --template='{{index .data "password"}}' | base64 --decode )
-
-  kubectl create secret --namespace "${SYSTEM_NAMESPACE}" generic strimzi-sasl-secret \
-    --from-literal=ca.crt="$STRIMZI_CRT" \
-    --from-literal=password="$SASL_PASSWD" \
-    --from-literal=saslType="SCRAM-SHA-512" \
-    --from-literal=user="my-sasl-user"
-}
-
-# Installs the resources necessary to test the consolidated channel, runs those tests, and then cleans up those resources
-function test_consolidated_channel_plain() {
-  # Test the consolidated channel with no auth
-  echo "Testing the consolidated channel and source"
-  install_consolidated_channel_crds || return 1
-  install_consolidated_sources_crds || return 1
-
-  go_test_e2e -tags=e2e,source -timeout=40m -test.parallel=${TEST_PARALLEL} ./test/e2e -channels=messaging.knative.dev/v1alpha1:KafkaChannel,messaging.knative.dev/v1beta1:KafkaChannel  || fail_test
-  go_test_e2e -tags=e2e,source -timeout=5m -test.parallel=${TEST_PARALLEL} ./test/conformance -channels=messaging.knative.dev/v1beta1:KafkaChannel -sources=sources.knative.dev/v1beta1:KafkaSource || fail_test
-
-  uninstall_sources_crds || return 1
-  uninstall_channel_crds || return 1
-}
-
-function test_consolidated_channel_tls() {
-  # Test the consolidated channel with TLS
-  echo "Testing the consolidated channel with TLS"
-  # Set the URL to the TLS listeners config
-  envsubst < "${KAFKA_TLS_CONFIG}" > "${CONSOLIDATED_TEMPLATE_DIR}/configmaps/kafka-config.yaml"
-  KAFKA_CLUSTER_URL=${KAFKA_TLS_CLUSTER_URL}
-
-  install_consolidated_channel_crds || return 1
-
-  go_test_e2e -tags=e2e -timeout=40m -test.parallel=${TEST_PARALLEL} ./test/e2e -channels=messaging.knative.dev/v1beta1:KafkaChannel  || fail_test
-
-  uninstall_channel_crds || return 1
-}
-
-function test_consolidated_channel_sasl() {
-  # Test the consolidated channel with SASL
-  echo "Testing the consolidated channel with SASL"
-  # Set the URL to the SASL listeners config
-  envsubst < "${KAFKA_SASL_CONFIG}" > "${CONSOLIDATED_TEMPLATE_DIR}/configmaps/kafka-config.yaml"
-  KAFKA_CLUSTER_URL=${KAFKA_SASL_CLUSTER_URL}
-
-  install_consolidated_channel_crds || return 1
-
-  go_test_e2e -tags=e2e -timeout=40m -test.parallel=${TEST_PARALLEL} ./test/e2e -channels=messaging.knative.dev/v1beta1:KafkaChannel  || fail_test
-
-  uninstall_channel_crds || return 1
-}
-
-# Installs the resources necessary to test the distributed channel, runs those tests, and then cleans up those resources
-function test_distributed_channel() {
-  # Test the distributed channel
-  echo "Testing the distributed channel"
-  install_distributed_channel_crds || return 1
-
-  # TODO: Enable v1alpha1 testing once we have the auto-converting webhook in our config/yaml
-  go_test_e2e -tags=e2e -timeout=40m -test.parallel=${TEST_PARALLEL} ./test/e2e -channels=messaging.knative.dev/v1beta1:KafkaChannel  || fail_test
-  go_test_e2e -tags=e2e -timeout=5m -test.parallel=${TEST_PARALLEL} ./test/conformance -channels=messaging.knative.dev/v1beta1:KafkaChannel || fail_test
-
-  uninstall_channel_crds || return 1
-}
-
-function parse_flags() {
-  # This function will be called repeatedly by initialize() with one fewer
-  # argument each time and expects a return value of "the number of arguments to skip"
-  # so we can just check the first argument and return 1 (to have it redirected to the
-  # test container) or 0 (to have initialize() parse it normally).
-  case $1 in
-    --distributed)
-      TEST_DISTRIBUTED_CHANNEL=1
-      return 1
-      ;;
-    --consolidated)
-      TEST_CONSOLIDATED_CHANNEL=1
-      return 1
-      ;;
-    --consolidated-tls)
-      TEST_CONSOLIDATED_CHANNEL_TLS=1
-      return 1
-      ;;
-    --consolidated-sasl)
-      TEST_CONSOLIDATED_CHANNEL_SASL=1
-      return 1
-      ;;
-  esac
-  return 0
-}
-=======
-source "$(dirname "$0")/e2e-common.sh"
->>>>>>> e0089030
-
-# This is the namespace for the eventing-kafka components (but not all of knative-eventing)
+# Create the system namespace if it doesn't already exist (may be the same as the EVENTING_NAMESPACE)
 kubectl get namespace "${SYSTEM_NAMESPACE}" || kubectl create namespace "${SYSTEM_NAMESPACE}"
 
 TEST_CONSOLIDATED_CHANNEL=${TEST_CONSOLIDATED_CHANNEL:-0}
@@ -476,7 +57,16 @@
 # If you wish to use this script just as test setup, *without* teardown, add "--skip-teardowns" to the initialize command
 initialize $@ --skip-istio-addon
 
+# Copy some resources if the SYSTEM_NAMESPACE is not the same as the EVENTING_NAMESPACE
+if [[ $SYSTEM_NAMESPACE != $EVENTING_NAMESPACE ]]; then
+  for configmap in config-leader-election config-logging config-observability config-kafka; do
+    kubectl get configmap "${configmap}" "--namespace=${EVENTING_NAMESPACE}" -o yaml | sed "s/namespace: ${EVENTING_NAMESPACE}/namespace: ${SYSTEM_NAMESPACE}/" | kubectl create -f -
+  done
+fi
+
 echo "e2e-tests.sh environment:"
+echo "EVENTING_NAMESPACE: ${EVENTING_NAMESPACE}"
+echo "SYSTEM_NAMESPACE: ${SYSTEM_NAMESPACE}"
 echo "TEST_CONSOLIDATED_CHANNEL: ${TEST_CONSOLIDATED_CHANNEL}"
 echo "TEST_DISTRIBUTED_CHANNEL: ${TEST_DISTRIBUTED_CHANNEL}"
 echo "TEST_CONSOLIDATED_CHANNEL_TLS: ${TEST_CONSOLIDATED_CHANNEL_TLS}"
