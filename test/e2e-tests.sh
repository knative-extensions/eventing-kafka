--- conflicted
+++ resolved
@@ -32,17 +32,13 @@
 # project $PROJECT_ID, start Knative eventing system, install resources
 # in eventing-contrib, run the tests and delete the cluster.
 
-<<<<<<< HEAD
 # Variables supported by this script:
 # PROJECT_ID:  the GKR project in which to create the new cluster (unless using "--run-tests")
 # MAX_PARALLEL_TESTS:  The maximum number of go tests to run in parallel (via "-test.parallel", default 12)
 
 TEST_PARALLEL=${MAX_PARALLEL_TESTS:-12}
 
-source $(dirname $0)/../vendor/knative.dev/test-infra/scripts/e2e-tests.sh
-=======
 source $(dirname $0)/../vendor/knative.dev/hack/e2e-tests.sh
->>>>>>> 8325f1b9
 
 # If gcloud is not available make it a no-op, not an error.
 which gcloud &> /dev/null || gcloud() { echo "[ignore-gcloud $*]" 1>&2; }
