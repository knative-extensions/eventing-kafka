--- conflicted
+++ resolved
@@ -22,8 +22,7 @@
       containers:
       - name: eventing-kafka
         image: ko://knative.dev/eventing-kafka/cmd/controller
-        # must be never for ko.local
-        imagePullPolicy: IfNotPresent
+        imagePullPolicy: IfNotPresent # Must be IfNotPresent or Never if used with ko.local
         ports:
         - containerPort: 8081
           name: metrics
@@ -44,17 +43,6 @@
           value: "8081"
         - name: METRICS_DOMAIN
           value: "eventing-kafka"
-<<<<<<< HEAD
-        - name: KAFKA_ADMIN_TYPE # Valid Values Include... "kafka" (default), "eventhub", "plugin"
-          value: "kafka"
-        - name: KAFKA_OFFSET_COMMIT_MESSAGE_COUNT
-          value: "50"
-        - name: KAFKA_OFFSET_COMMIT_DURATION_MILLIS
-          value: "5000"
-        - name: KAFKA_OFFSET_COMMIT_ASYNC
-          value: "false"
-=======
->>>>>>> 5c8fb1f8
         - name: CHANNEL_IMAGE
           value: "ko://knative.dev/eventing-kafka/cmd/channel"
         - name: DISPATCHER_IMAGE
@@ -65,4 +53,48 @@
             memory: 25Mi
           limits:
             cpu: 100m
-            memory: 50Mi+            memory: 50Mi
+      # TODO - this is specific to our CP sidecar - so if we're including a template here we need to clean this up to just be an "example"
+#      - name: custom-kafka-admin-sidecar
+#        # TODO - need to use --strict
+#        image: konduit.docker.repositories.sapcdn.io/com.sap.c4konduit/cp-kafka-admin-proxy/dev:tdm
+#        imagePullPolicy: Always # Must be IfNotPresent or Never if used with ko.local
+#        # TODO - do we need to specify ports here? (since it's internal sidecar?) don't think we do
+#        env:
+#        - name: SYSTEM_NAMESPACE
+#          valueFrom:
+#            fieldRef:
+#              fieldPath: metadata.namespace
+#        - name: CP_API_URL
+#          valueFrom:
+#            secretKeyRef:
+#              name: cloudplatform-api
+#              key: url
+#        - name: CP_API_USERNAME
+#          valueFrom:
+#            secretKeyRef:
+#              name: cloudplatform-api
+#              key: username
+#        - name: CP_API_PASSWORD
+#          valueFrom:
+#            secretKeyRef:
+#              name: cloudplatform-api
+#              key: password
+#        volumeMounts:
+#        - mountPath: /etc/konduit
+#          name: logging-config
+#          readOnly: true
+#        # TODO - no idea what these should be for us - but "as small as possible" is the intent ; )
+#        resources:
+#          requests:
+#            cpu: 5m
+#            memory: 10Mi
+#          limits:
+#            cpu: 10m
+#            memory: 20Mi
+#      # TODO - this is under spec.containers (not our sidecar container)
+#      volumes:
+#      - name: logging-config
+#        configMap:
+#          defaultMode: 420
+#          name: konduit-logging