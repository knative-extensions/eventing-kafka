/*
Copyright 2020 The Knative Authors

Licensed under the Apache License, Version 2.0 (the "License");
you may not use this file except in compliance with the License.
You may obtain a copy of the License at

    http://www.apache.org/licenses/LICENSE-2.0

Unless required by applicable law or agreed to in writing, software
distributed under the License is distributed on an "AS IS" BASIS,
WITHOUT WARRANTIES OR CONDITIONS OF ANY KIND, either express or implied.
See the License for the specific language governing permissions and
limitations under the License.
*/

package client

import (
	"context"
	"crypto/tls"
	"crypto/x509"
	"fmt"
	"time"

	"github.com/Shopify/sarama"
	"github.com/ghodss/yaml"
	"github.com/google/go-cmp/cmp"
	"github.com/google/go-cmp/cmp/cmpopts"
	"knative.dev/eventing-kafka/pkg/channel/distributed/common/kafka/constants"
	"knative.dev/pkg/logging"
)

type KafkaAuthConfig struct {
	Brokers string
	TLS     *KafkaTlsConfig
	SASL    *KafkaSaslConfig
}

type KafkaTlsConfig struct {
	Cacert   string
	Usercert string
	Userkey  string
}

type KafkaSaslConfig struct {
	User     string
	Password string
	SaslType string
}

func (c *KafkaSaslConfig) HasSameSettings(saramaConfig *sarama.Config) bool {
	return saramaConfig.Net.SASL.User == c.User &&
		saramaConfig.Net.SASL.Password == c.Password &&
		string(saramaConfig.Net.SASL.Mechanism) == c.SaslType
}

// ConfigBuilder builds the Sarama config using multiple options.
// Precedence for the options is following:
// - get existing config if provided, create a new one otherwise
// - apply defaults
// - apply settings from YAML string
// - apply settings from KafkaAuthConfig
// - apply individual settings like version, clientId
type ConfigBuilder interface {
	// WithExisting makes the builder use an existing Sarama
	// config as a base.
	WithExisting(existing *sarama.Config) ConfigBuilder

	// WithDefaults makes the builder apply
	// some defaults that we always use in eventing-kafka.
	WithDefaults() ConfigBuilder

	// FromYaml makes the builder apply the settings
	// in a YAML-string for Sarama.
	FromYaml(saramaYaml string) ConfigBuilder

	// WithAuth makes the builder apply the TLS/SASL settings
	// on the config for the given KafkaAuthConfig
	WithAuth(kafkaAuthConfig *KafkaAuthConfig) ConfigBuilder

	// WithVersion makes the builder set the version
	// explicitly, regardless what's set in the existing config
	// (if provided) or in the YAML-string
	WithVersion(version *sarama.KafkaVersion) ConfigBuilder

	// WithClientId makes the builder set the clientId
	// explicitly, regardless what's set in the existing config
	// (if provided) or in the YAML-string
	WithClientId(clientId string) ConfigBuilder

	// Build builds the Sarama config with the given context.
	// Context is used for getting the config at the moment.
	Build(ctx context.Context) (*sarama.Config, error)
}

func NewConfigBuilder() ConfigBuilder {
	return &configBuilder{}
}

type configBuilder struct {
	existing *sarama.Config
	defaults bool
	version  *sarama.KafkaVersion
	clientId string
	yaml     string
	auth     *KafkaAuthConfig
}

func (b *configBuilder) WithExisting(existing *sarama.Config) ConfigBuilder {
	b.existing = existing
	return b
}

func (b *configBuilder) WithDefaults() ConfigBuilder {
	b.defaults = true
	return b
}

func (b *configBuilder) WithVersion(version *sarama.KafkaVersion) ConfigBuilder {
	b.version = version
	return b
}

func (b *configBuilder) WithClientId(clientId string) ConfigBuilder {
	b.clientId = clientId
	return b
}

func (b *configBuilder) FromYaml(saramaSettingsYamlString string) ConfigBuilder {
	b.yaml = saramaSettingsYamlString
	return b
}

func (b *configBuilder) WithAuth(kafkaAuthCfg *KafkaAuthConfig) ConfigBuilder {
	b.auth = kafkaAuthCfg
	return b
}

// Build builds the Sarama config.
func (b *configBuilder) Build(ctx context.Context) (*sarama.Config, error) {
	var config *sarama.Config

	// check if there's existing first
	if b.existing != nil {
		config = b.existing
	} else {
		config = sarama.NewConfig()
	}

	// then apply defaults, if requested
	if b.defaults {
		// Use Our Default Minimum Version
		config.Version = constants.ConfigKafkaVersionDefault

		// We Always Want To Know About Consumer Errors
		config.Consumer.Return.Errors = true

		// We Always Want Success Messages From Producer
		config.Producer.Return.Successes = true
	}

	// then apply stuff from YAML
	if b.yaml != "" {
		// Extract (Remove) The KafkaVersion From The Sarama Config YAML as we can't marshal it regularly
		saramaSettingsYamlString, kafkaVersionInYaml, err := extractKafkaVersion(b.yaml)
		if err != nil {
			return nil, fmt.Errorf("failed to extract KafkaVersion from Sarama Config YAML: err=%s : config=%+v", err, saramaSettingsYamlString)
		}

		// Extract (Remove) Any TLS.Config RootCAs & Set In Sarama.Config
		saramaSettingsYamlString, certPool, err := extractRootCerts(saramaSettingsYamlString)
		if err != nil {
			return nil, fmt.Errorf("failed to extract RootPEMs from Sarama Config YAML: err=%s : config=%+v", err, saramaSettingsYamlString)
		}

		// Unmarshall The Sarama Config Yaml Into The Provided Sarama.Config Object
		err = yaml.Unmarshal([]byte(saramaSettingsYamlString), &config)
		if err != nil {
			return nil, fmt.Errorf("ConfigMap's sarama value could not be converted to a Sarama.Config struct: %s : %v", err, saramaSettingsYamlString)
		}

		// Override The Custom Parsed KafkaVersion, if it is specified in the YAML
		if kafkaVersionInYaml != nil {
			config.Version = *kafkaVersionInYaml
		}

		// Override Any Custom Parsed TLS.Config.RootCAs
		if certPool != nil && len(certPool.Subjects()) > 0 {
			config.Net.TLS.Config = &tls.Config{RootCAs: certPool}
		}
	}

	// then apply auth settings
	if b.auth != nil {
		// TLS
		if b.auth.TLS != nil {
			config.Net.TLS.Enable = true
<<<<<<< HEAD
			tlsConfig, err := newTLSConfig(b.auth.TLS.Usercert, b.auth.TLS.Userkey, b.auth.TLS.Cacert)
			if err != nil {
				return nil, fmt.Errorf("error creating TLS config: %w", err)
=======

			// if we have TLS, we might want to use the certs for self-signed CERTs
			if b.auth.TLS.Cacert != "" {
				tlsConfig, err := newTLSConfig(b.auth.TLS.Usercert, b.auth.TLS.Userkey, b.auth.TLS.Cacert)
				if err != nil {
					return nil, fmt.Errorf("Error creating TLS config: %w", err)
				}
				config.Net.TLS.Config = tlsConfig
>>>>>>> 014b0740
			}
		}
		// SASL
		if b.auth.SASL != nil {
			config.Net.SASL.Enable = true
			config.Net.SASL.Handshake = true

			// if SaslType is not provided we are defaulting to PLAIN
			config.Net.SASL.Mechanism = sarama.SASLTypePlaintext

			if b.auth.SASL.SaslType == sarama.SASLTypeSCRAMSHA256 {
				config.Net.SASL.SCRAMClientGeneratorFunc = func() sarama.SCRAMClient { return &XDGSCRAMClient{HashGeneratorFcn: SHA256} }
				config.Net.SASL.Mechanism = sarama.SASLTypeSCRAMSHA256
			}

			if b.auth.SASL.SaslType == sarama.SASLTypeSCRAMSHA512 {
				config.Net.SASL.SCRAMClientGeneratorFunc = func() sarama.SCRAMClient { return &XDGSCRAMClient{HashGeneratorFcn: SHA512} }
				config.Net.SASL.Mechanism = sarama.SASLTypeSCRAMSHA512
			}
			config.Net.SASL.User = b.auth.SASL.User
			config.Net.SASL.Password = b.auth.SASL.Password
		}
	}

	// finally, apply individual fields
	if b.version != nil {
		config.Version = *b.version
	}
	if b.clientId != "" {
		config.ClientID = b.clientId
	}

	if ctx != nil {
		logger := logging.FromContext(ctx)
		logger.Debugf("Built Sarama config: %+v", config)
	}

	return config, nil
}

// ConfigEqual is a convenience function to determine if two given sarama.Config structs are identical aside
// from unserializable fields (e.g. function pointers).  To ignore parts of the sarama.Config struct, pass
// them in as the "ignore" parameter.
func ConfigEqual(config1, config2 *sarama.Config, ignore ...interface{}) bool {
	// If some of the types in the sarama.Config struct are not ignored, these kinds of errors will appear:
	// panic: cannot handle unexported field at {*sarama.Config}.Consumer.Group.Rebalance.Strategy.(*sarama.balanceStrategy).name

	// Note that using the types directly from config1 is convenient (it allows us to call IgnoreTypes instead of the
	// more complicated IgnoreInterfaces), but it will fail if, for example, config1.Consumer.Group.Rebalance is nil

	// However, the sarama.NewConfig() function sets all of these values to a non-nil default, so the risk
	// is minimal and should be caught by one of the several unit tests for this function if the sarama vendor
	// code is updated and these defaults become something invalid at that time)

	ignoreTypeList := append([]interface{}{
		config1.Consumer.Group.Rebalance.Strategy,
		config1.MetricRegistry,
		config1.Producer.Partitioner},
		ignore...)
	ignoredTypes := cmpopts.IgnoreTypes(ignoreTypeList...)

	// If some interfaces are not included in the "IgnoreUnexported" list, these kinds of errors will appear:
	// panic: cannot handle unexported field at {*sarama.Config}.Net.TLS.Config.mutex: "crypto/tls".Config

	// Note that x509.CertPool and tls.Config are created here explicitly because config1/config2 may not
	// have those fields, and results in a nil pointer panic if used in the IgnoreUnexported list indirectly
	// like config1.Version is (Version is required to be present in a sarama.Config struct).

	ignoredUnexported := cmpopts.IgnoreUnexported(config1.Version, x509.CertPool{}, tls.Config{})

	// Compare the two sarama config structs, ignoring types and unexported fields as specified
	return cmp.Equal(config1, config2, ignoredTypes, ignoredUnexported)
}

// verifyCertSkipHostname verifies certificates in the same way that the
// default TLS handshake does, except it skips hostname verification. It must
// be used with InsecureSkipVerify.
func verifyCertSkipHostname(roots *x509.CertPool) func([][]byte, [][]*x509.Certificate) error {
	return func(certs [][]byte, _ [][]*x509.Certificate) error {
		opts := x509.VerifyOptions{
			Roots:         roots,
			CurrentTime:   time.Now(),
			Intermediates: x509.NewCertPool(),
		}

		leaf, err := x509.ParseCertificate(certs[0])
		if err != nil {
			return err
		}

		for _, asn1Data := range certs[1:] {
			cert, err := x509.ParseCertificate(asn1Data)
			if err != nil {
				return err
			}

			opts.Intermediates.AddCert(cert)
		}

		_, err = leaf.Verify(opts)
		return err
	}
}

// NewTLSConfig returns a *tls.Config using the given ceClient cert, ceClient key,
// and CA certificate. If none are appropriate, a nil *tls.Config is returned.
func newTLSConfig(clientCert, clientKey, caCert string) (*tls.Config, error) {
	valid := false

	config := &tls.Config{}

	if clientCert != "" && clientKey != "" {
		cert, err := tls.X509KeyPair([]byte(clientCert), []byte(clientKey))
		if err != nil {
			return nil, err
		}
		config.Certificates = []tls.Certificate{cert}
		valid = true
	}

	if caCert != "" {
		caCertPool := x509.NewCertPool()
		caCertPool.AppendCertsFromPEM([]byte(caCert))
		config.RootCAs = caCertPool
		// The CN of Heroku Kafka certs do not match the hostname of the
		// broker, but Go's default TLS behavior requires that they do.
		config.VerifyPeerCertificate = verifyCertSkipHostname(caCertPool)
		config.InsecureSkipVerify = true
		valid = true
	}

	if !valid {
		config = nil
	}

	return config, nil
}<|MERGE_RESOLUTION|>--- conflicted
+++ resolved
@@ -196,11 +196,6 @@
 		// TLS
 		if b.auth.TLS != nil {
 			config.Net.TLS.Enable = true
-<<<<<<< HEAD
-			tlsConfig, err := newTLSConfig(b.auth.TLS.Usercert, b.auth.TLS.Userkey, b.auth.TLS.Cacert)
-			if err != nil {
-				return nil, fmt.Errorf("error creating TLS config: %w", err)
-=======
 
 			// if we have TLS, we might want to use the certs for self-signed CERTs
 			if b.auth.TLS.Cacert != "" {
@@ -209,7 +204,6 @@
 					return nil, fmt.Errorf("Error creating TLS config: %w", err)
 				}
 				config.Net.TLS.Config = tlsConfig
->>>>>>> 014b0740
 			}
 		}
 		// SASL
