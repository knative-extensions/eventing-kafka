--- conflicted
+++ resolved
@@ -104,28 +104,6 @@
 	}
 
 	return &authConfig
-<<<<<<< HEAD
-=======
-}
-
-// NumPartitions Gets The NumPartitions - First From Channel Spec And Then From ConfigMap-Provided Settings
-func NumPartitions(channel *kafkav1beta1.KafkaChannel, configuration *EventingKafkaConfig, logger *zap.SugaredLogger) int32 {
-	value := channel.Spec.NumPartitions
-	if value <= 0 && configuration != nil {
-		logger.Debug("Kafka Channel Spec 'NumPartitions' Not Specified - Using Default", zap.Int32("Value", configuration.Kafka.Topic.DefaultNumPartitions))
-		value = configuration.Kafka.Topic.DefaultNumPartitions
-	}
-	return value
-}
-
-// ReplicationFactor Gets The ReplicationFactor - First From Channel Spec And Then From ConfigMap-Provided Settings
-func ReplicationFactor(channel *kafkav1beta1.KafkaChannel, configuration *EventingKafkaConfig, logger *zap.SugaredLogger) int16 {
-	value := channel.Spec.ReplicationFactor
-	if value <= 0 && configuration != nil {
-		logger.Debug("Kafka Channel Spec 'ReplicationFactor' Not Specified - Using Default", zap.Int16("Value", configuration.Kafka.Topic.DefaultReplicationFactor))
-		value = configuration.Kafka.Topic.DefaultReplicationFactor
-	}
-	return value
 }
 
 // JoinStringMaps returns a new map containing the contents of both argument maps, preferring the contents of map1 on conflict.
@@ -140,5 +118,4 @@
 		}
 	}
 	return resultMap
->>>>>>> 0f29b1f7
-}+}
