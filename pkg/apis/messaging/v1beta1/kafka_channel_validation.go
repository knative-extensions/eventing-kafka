/*
Copyright 2020 The Knative Authors

Licensed under the Apache License, Version 2.0 (the "License");
you may not use this file except in compliance with the License.
You may obtain a copy of the License at

    http://www.apache.org/licenses/LICENSE-2.0

Unless required by applicable law or agreed to in writing, software
distributed under the License is distributed on an "AS IS" BASIS,
WITHOUT WARRANTIES OR CONDITIONS OF ANY KIND, either express or implied.
See the License for the specific language governing permissions and
limitations under the License.
*/

package v1beta1

import (
	"context"
	"fmt"

	"knative.dev/eventing/pkg/apis/eventing"
	"knative.dev/pkg/apis"
)

func (kc *KafkaChannel) Validate(ctx context.Context) *apis.FieldError {
	errs := kc.Spec.Validate(ctx).ViaField("spec")

	// Validate annotations
	if kc.Annotations != nil {
		if scope, ok := kc.Annotations[eventing.ScopeAnnotationKey]; ok {
			if scope != "namespace" && scope != "cluster" {
				iv := apis.ErrInvalidValue(scope, "")
				iv.Details = "expected either 'cluster' or 'namespace'"
				errs = errs.Also(iv.ViaFieldKey("annotations", eventing.ScopeAnnotationKey).ViaField("metadata"))
			}
		}
	}

	return errs
}

func (kcs *KafkaChannelSpec) Validate(ctx context.Context) *apis.FieldError {
	var errs *apis.FieldError

	if kcs.NumPartitions <= 0 {
		fe := apis.ErrInvalidValue(kcs.NumPartitions, "numPartitions")
		errs = errs.Also(fe)
	}

	if kcs.ReplicationFactor <= 0 {
		fe := apis.ErrInvalidValue(kcs.ReplicationFactor, "replicationFactor")
		errs = errs.Also(fe)
	}

<<<<<<< HEAD
	retentionDuration, err := cs.ParseRetentionDuration()
	if retentionDuration < 0 || err != nil {
		fe := apis.ErrInvalidValue(cs.RetentionDuration, "retentionDuration")
		errs = errs.Also(fe)
	}

	for i, subscriber := range cs.SubscribableSpec.Subscribers {
=======
	for i, subscriber := range kcs.SubscribableSpec.Subscribers {
>>>>>>> 2c7cc36c
		if subscriber.ReplyURI == nil && subscriber.SubscriberURI == nil {
			fe := apis.ErrMissingField("replyURI", "subscriberURI")
			fe.Details = "expected at least one of, got none"
			errs = errs.Also(fe.ViaField(fmt.Sprintf("subscriber[%d]", i)).ViaField("subscribable"))
		}
	}
	return errs
}<|MERGE_RESOLUTION|>--- conflicted
+++ resolved
@@ -54,17 +54,13 @@
 		errs = errs.Also(fe)
 	}
 
-<<<<<<< HEAD
-	retentionDuration, err := cs.ParseRetentionDuration()
+	retentionDuration, err := kcs.ParseRetentionDuration()
 	if retentionDuration < 0 || err != nil {
-		fe := apis.ErrInvalidValue(cs.RetentionDuration, "retentionDuration")
+		fe := apis.ErrInvalidValue(kcs.RetentionDuration, "retentionDuration")
 		errs = errs.Also(fe)
 	}
 
-	for i, subscriber := range cs.SubscribableSpec.Subscribers {
-=======
 	for i, subscriber := range kcs.SubscribableSpec.Subscribers {
->>>>>>> 2c7cc36c
 		if subscriber.ReplyURI == nil && subscriber.SubscriberURI == nil {
 			fe := apis.ErrMissingField("replyURI", "subscriberURI")
 			fe.Details = "expected at least one of, got none"
