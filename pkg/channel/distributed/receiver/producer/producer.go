--- conflicted
+++ resolved
@@ -238,25 +238,4 @@
 	} else {
 		p.logger.Info("Successfully Closed Kafka Producer")
 	}
-<<<<<<< HEAD
-}
-
-// Shut down the current producer and recreate it with new settings
-func (p *Producer) reconfigure(newConfig *sarama.Config, ekConfig *commonconfig.EventingKafkaConfig) *Producer {
-	p.Close()
-	if ekConfig != nil {
-		// Currently the only thing that a new producer might care about in the EventingKafkaConfig is the brokers
-		p.brokers = strings.Split(ekConfig.Kafka.Brokers, ",")
-	}
-	reconfiguredKafkaProducer, err := NewProducer(p.logger, newConfig, p.brokers, p.statsReporter, p.healthServer)
-	if err != nil {
-		p.logger.Fatal("Failed To Create Kafka Producer With New Configuration", zap.Error(err))
-		return nil
-	}
-
-	// Successfully Created New Producer - Close Old One And Return New One
-	p.logger.Info("Successfully Created New Producer")
-	return reconfiguredKafkaProducer
-=======
->>>>>>> af757b88
 }