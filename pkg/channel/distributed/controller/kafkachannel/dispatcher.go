--- conflicted
+++ resolved
@@ -324,42 +324,7 @@
 		updatedDeployment, needsUpdate := util.CheckDeploymentChanged(logger, existingDeployment, newDeployment)
 
 		// Log Deletion Timestamp & Finalizer State
-<<<<<<< HEAD
 		if updatedDeployment.DeletionTimestamp.IsZero() {
-=======
-		if deployment.DeletionTimestamp.IsZero() {
-			deploymentCopy := deployment.DeepCopy()
-			needsUpdate := false
-
-			if deploymentCopy.Spec.Template.Annotations == nil {
-				logger.Info("Configmap hash is not set. Updating the dispatcher deployment.")
-				deploymentCopy.Spec.Template.Annotations = map[string]string{
-					commonconstants.ConfigMapHashAnnotationKey: r.kafkaConfigMapHash,
-				}
-				needsUpdate = true
-			}
-
-			if deploymentCopy.Spec.Template.Annotations[commonconstants.ConfigMapHashAnnotationKey] != r.kafkaConfigMapHash {
-				logger.Info("Configmap hash is changed. Updating the dispatcher deployment.")
-				deploymentCopy.Spec.Template.Annotations[commonconstants.ConfigMapHashAnnotationKey] = r.kafkaConfigMapHash
-				needsUpdate = true
-			}
-
-			if needsUpdate {
-				deploymentCopy, err = r.kubeClientset.AppsV1().Deployments(deploymentCopy.Namespace).Update(ctx, deploymentCopy, metav1.UpdateOptions{})
-				if err != nil {
-					logger.Error("Failed To Update Dispatcher Deployment", zap.Error(err))
-					channel.Status.MarkServiceFailed("DispatcherDeploymentUpdateFailed", "Failed to update the dispatcher deployment: %v", err)
-					return err
-				} else {
-					// Propagate Status & Return Success
-					logger.Info("Successfully Updated Dispatcher Deployment")
-					channel.Status.PropagateDispatcherStatus(&deploymentCopy.Status)
-					return nil
-				}
-			}
-
->>>>>>> c56c0ef6
 			logger.Info("Successfully Verified Dispatcher Deployment")
 		} else {
 			if util.HasFinalizer(r.finalizerName(), &newDeployment.ObjectMeta) {
