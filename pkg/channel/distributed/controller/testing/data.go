--- conflicted
+++ resolved
@@ -189,13 +189,9 @@
 )
 
 var (
-<<<<<<< HEAD
 	RetentionDuration     = 3 * 24 * time.Hour // Match RetentionDurationISO8601 Value Above !
 	RetentionMillisString = strconv.FormatInt(RetentionDuration.Milliseconds(), 10)
 	DeletionTimestamp     = metav1.Now()
-=======
-	DefaultRetentionMillisString = strconv.FormatInt(DefaultRetentionMillis, 10)
-	DeletionTimestamp            = metav1.Now()
 
 	DispatcherDeploymentAnnotations = map[string]string{"DDAKey1": "DDAValue1", "DDAKey2": "DDAValue2", "DDAKey3": "DDAValue3"}
 	DispatcherDeploymentLabels      = map[string]string{"DDLKey1": "DDLValue1", "DDLKey2": "DDLValue2", "DDLKey3": "DDLValue3"}
@@ -210,7 +206,6 @@
 	ReceiverPodLabels             = map[string]string{"RPLKey1": "RPLValue1", "RPLKey2": "RPLValue2", "RPLKey3": "RPLValue3"}
 	ReceiverServiceAnnotations    = map[string]string{"RSAKey1": "RSAValue1", "RSAKey2": "RSAValue2", "RSAKey3": "RSAValue3"}
 	ReceiverServiceLabels         = map[string]string{"RSLKey1": "RSLValue1", "RSLKey2": "RSLValue2", "RSLKey3": "RSLValue3"}
->>>>>>> 0f29b1f7
 )
 
 //
