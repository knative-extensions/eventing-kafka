--- conflicted
+++ resolved
@@ -30,19 +30,11 @@
 	eventingduck "knative.dev/eventing/pkg/apis/duck/v1"
 	"knative.dev/eventing/pkg/channel"
 
-<<<<<<< HEAD
-	distributedcommonconfig "knative.dev/eventing-kafka/pkg/channel/distributed/common/config"
+	commonkafkautil "knative.dev/eventing-kafka/pkg/channel/distributed/common/kafka/util"
 	dispatcherconstants "knative.dev/eventing-kafka/pkg/channel/distributed/dispatcher/constants"
 	"knative.dev/eventing-kafka/pkg/common/client"
 	commonconfig "knative.dev/eventing-kafka/pkg/common/config"
 	commonconsumer "knative.dev/eventing-kafka/pkg/common/consumer"
-=======
-	"knative.dev/eventing-kafka/pkg/channel/distributed/common/kafka/consumer"
-	commonkafkautil "knative.dev/eventing-kafka/pkg/channel/distributed/common/kafka/util"
-	dispatcherconstants "knative.dev/eventing-kafka/pkg/channel/distributed/dispatcher/constants"
-	"knative.dev/eventing-kafka/pkg/common/client"
-	commonconfig "knative.dev/eventing-kafka/pkg/common/config"
->>>>>>> f77841ca
 	"knative.dev/eventing-kafka/pkg/common/metrics"
 )
 
@@ -127,11 +119,7 @@
 	}
 }
 
-<<<<<<< HEAD
 // UpdateSubscriptions manages the Dispatcher's Subscriptions to align with new state
-=======
-// UpdateSubscriptions Updates The Dispatcher's Subscriptions To Align With New State
->>>>>>> f77841ca
 func (d *DispatcherImpl) UpdateSubscriptions(subscriberSpecs []eventingduck.SubscriberSpec) map[eventingduck.SubscriberSpec]error {
 
 	if d.SaramaConfig == nil {
@@ -202,63 +190,7 @@
 	return failedSubscriptions
 }
 
-<<<<<<< HEAD
-// Close The ConsumerGroup Associated With A Single Subscriber
-=======
-// startConsuming Starts Consuming Messages With The Specified Subscriber's ConsumerGroup
-func (d *DispatcherImpl) startConsuming(subscriber *SubscriberWrapper) {
-
-	// Validate The Subscriber / ConsumerGroup
-	if subscriber != nil && subscriber.ConsumerGroup != nil {
-
-		// Setup The ConsumerGroup Level Logger
-		logger := d.Logger.With(zap.String("GroupId", subscriber.GroupId))
-
-		// Asynchronously Process ConsumerGroup's Error Channel
-		go func() {
-			logger.Info("ConsumerGroup Error Processing Initiated")
-			for err := range subscriber.ConsumerGroup.Errors() { // Closing ConsumerGroup Will Break Out Of This
-				logger.Error("ConsumerGroup Error", zap.Error(err))
-			}
-			logger.Info("ConsumerGroup Error Processing Terminated")
-		}()
-
-		// Create A New ConsumerGroupHandler To Consume Messages With
-		handler := NewHandler(logger, &subscriber.SubscriberSpec)
-
-		// Consume Messages Asynchronously
-		go func() {
-
-			// Infinite Loop To Support Server-Side ConsumerGroup Re-Balance Which Ends Consume() Execution
-			ctx := context.Background()
-			for {
-				select {
-
-				// Non-Blocking Stop Channel Check
-				case <-subscriber.StopChan:
-					logger.Info("ConsumerGroup Closed - Ceasing Consumption")
-					return
-
-				// Start ConsumerGroup Consumption
-				default:
-					logger.Info("ConsumerGroup Message Consumption Initiated")
-					err := subscriber.ConsumerGroup.Consume(ctx, []string{d.Topic}, handler)
-					if err != nil {
-						if err == sarama.ErrClosedConsumerGroup {
-							logger.Info("ConsumerGroup Closed Error - Ceasing Consumption") // Should be caught above but here as added precaution.
-							break
-						} else {
-							logger.Error("ConsumerGroup Failed To Consume Messages", zap.Error(err))
-						}
-					}
-				}
-			}
-		}()
-	}
-}
-
-// closeConsumerGroup Closes The ConsumerGroup Associated With A Single Subscriber
->>>>>>> f77841ca
+// closeConsumerGroup closes the ConsumerGroup associated with a single Subscriber
 func (d *DispatcherImpl) closeConsumerGroup(subscriber *SubscriberWrapper) {
 
 	// Get The ConsumerGroup Associated with The Specified Subscriber
