--- conflicted
+++ resolved
@@ -55,22 +55,12 @@
 // SubscriberWrapper Defines A Knative Eventing SubscriberSpec Wrapper Enhanced With Sarama ConsumerGroup ID
 type SubscriberWrapper struct {
 	eventingduck.SubscriberSpec
-<<<<<<< HEAD
 	GroupId string
 }
 
 // NewSubscriberWrapper Is The SubscriberWrapper Constructor
 func NewSubscriberWrapper(subscriberSpec eventingduck.SubscriberSpec, groupId string) *SubscriberWrapper {
 	return &SubscriberWrapper{subscriberSpec, groupId}
-=======
-	GroupId       string
-	ConsumerGroup sarama.ConsumerGroup
-}
-
-// NewSubscriberWrapper Is The SubscriberWrapper Constructor
-func NewSubscriberWrapper(subscriberSpec eventingduck.SubscriberSpec, groupId string, consumerGroup sarama.ConsumerGroup) *SubscriberWrapper {
-	return &SubscriberWrapper{subscriberSpec, groupId, consumerGroup}
->>>>>>> 31188f15
 }
 
 // Dispatcher Interface
@@ -89,11 +79,8 @@
 	messageDispatcher    channel.MessageDispatcher
 	MetricsStopChan      chan struct{}
 	MetricsStoppedChan   chan struct{}
-<<<<<<< HEAD
 	consumerMgr          commonconsumer.KafkaConsumerGroupManager
 	controlServer        controlprotocol.ServerHandler
-=======
->>>>>>> 31188f15
 }
 
 // Verify The DispatcherImpl Implements The Dispatcher Interface
@@ -109,19 +96,12 @@
 	dispatcher := &DispatcherImpl{
 		DispatcherConfig:     dispatcherConfig,
 		subscribers:          make(map[types.UID]*SubscriberWrapper),
-<<<<<<< HEAD
 		consumerGroupFactory: consumerGroupFactory,
 		messageDispatcher:    channel.NewMessageDispatcher(dispatcherConfig.Logger),
 		MetricsStopChan:      make(chan struct{}),
 		MetricsStoppedChan:   make(chan struct{}),
 		controlServer:        controlServer,
 		consumerMgr:          consumerGroupManager,
-=======
-		consumerGroupFactory: commonconsumer.NewConsumerGroupFactory(dispatcherConfig.Brokers, dispatcherConfig.SaramaConfig),
-		messageDispatcher:    channel.NewMessageDispatcher(dispatcherConfig.Logger),
-		MetricsStopChan:      make(chan struct{}),
-		MetricsStoppedChan:   make(chan struct{}),
->>>>>>> 31188f15
 	}
 
 	// Start Observing Metrics
@@ -176,11 +156,7 @@
 
 			// Create/Start A New ConsumerGroup With Custom Handler
 			handler := NewHandler(logger, groupId, &subscriberSpec)
-<<<<<<< HEAD
 			err := d.consumerMgr.StartConsumerGroup(groupId, []string{d.Topic}, d.Logger.Sugar(), handler)
-=======
-			consumerGroup, err := d.consumerGroupFactory.StartConsumerGroup(groupId, []string{d.Topic}, d.Logger.Sugar(), handler)
->>>>>>> 31188f15
 			if err != nil {
 
 				// Log & Return Failure
@@ -195,11 +171,7 @@
 				// Asynchronously Process ConsumerGroup's Error Channel
 				go func() {
 					logger.Info("ConsumerGroup Error Processing Initiated")
-<<<<<<< HEAD
 					for err := range d.consumerMgr.Errors(subscriber.GroupId) { // Closing ConsumerGroup Will Break Out Of This
-=======
-					for err := range subscriber.ConsumerGroup.Errors() { // Closing ConsumerGroup Will Break Out Of This
->>>>>>> 31188f15
 						logger.Error("ConsumerGroup Error", zap.Error(err))
 					}
 					logger.Info("ConsumerGroup Error Processing Terminated")
@@ -241,11 +213,7 @@
 	logger := d.Logger.With(zap.String("GroupId", subscriber.GroupId), zap.String("URI", subscriber.SubscriberURI.String()))
 
 	// If The ConsumerGroup Is Valid
-<<<<<<< HEAD
 	if d.consumerMgr.IsValid(subscriber.GroupId) {
-=======
-	if consumerGroup != nil {
->>>>>>> 31188f15
 
 		// Close The ConsumerGroup
 		err := d.consumerMgr.CloseConsumerGroup(subscriber.GroupId)
@@ -298,13 +266,6 @@
 		return
 	}
 
-<<<<<<< HEAD
-	// Create A New Dispatcher With The New Configuration (Reusing All Other Existing Config)
-	d.Logger.Info("Changes Detected In New Secret - Closing & Recreating Consumer Groups")
-	d.reconfigure(newConfig, nil)
-
-=======
->>>>>>> 31188f15
 	// Close all of the ConsumerGroups so that the settings can be changed
 	// Note: Not calling d.Shutdown because we don't want to close the metrics channel here
 	d.Logger.Info("Changes Detected In New Secret - Closing & Recreating Consumer Groups")
@@ -316,17 +277,10 @@
 	// of the SaramaConfig, so that's all that needs to be modified
 	d.DispatcherConfig.SaramaConfig = newConfig
 
-<<<<<<< HEAD
-	// Since we're using the Consumer Group Factory, that's the only thing that
-	// needs active reconfiguration, once the desired DispatcherConfig has been set.
-	d.consumerGroupFactory = commonconsumer.NewConsumerGroupFactory(d.DispatcherConfig.Brokers, d.DispatcherConfig.SaramaConfig)
-
-=======
 	// Replace The Dispatcher's ConsumerGroupFactory With Updated Version Using New Config
 	d.consumerGroupFactory = commonconsumer.NewConsumerGroupFactory(d.DispatcherConfig.Brokers, d.DispatcherConfig.SaramaConfig)
 
 	// Recreate the ConsumerGroups For Active Subscriptions
->>>>>>> 31188f15
 	failedSubscriptions := d.UpdateSubscriptions(d.SubscriberSpecs)
 	if len(failedSubscriptions) > 0 {
 		d.Logger.Fatal("Failed To Subscribe Kafka Subscriptions Using Updated Secret", zap.Int("Count", len(failedSubscriptions)))
