--- conflicted
+++ resolved
@@ -6,7 +6,7 @@
 	"github.com/Shopify/sarama"
 	kafkasaramaprotocol "github.com/cloudevents/sdk-go/protocol/kafka_sarama/v2"
 	"github.com/cloudevents/sdk-go/v2/binding"
-	"github.com/rcrowley/go-metrics"
+	gometrics "github.com/rcrowley/go-metrics"
 	"go.uber.org/zap"
 	"knative.dev/eventing-kafka/pkg/channel/constants"
 	"knative.dev/eventing-kafka/pkg/channel/health"
@@ -19,12 +19,11 @@
 
 // Producer Struct
 type Producer struct {
-<<<<<<< HEAD
 	logger             *zap.Logger
 	kafkaProducer      sarama.SyncProducer
 	healthServer       *health.Server
-	metricsServer      *prometheus.MetricsServer
-	metricsRegistry    metrics.Registry
+	statsReporter      metrics.StatsReporter
+	metricsRegistry    gometrics.Registry
 	metricsStopChan    chan struct{}
 	metricsStoppedChan chan struct{}
 }
@@ -35,25 +34,11 @@
 	brokers []string,
 	username string,
 	password string,
-	metricsServer *prometheus.MetricsServer,
+	statsReporter metrics.StatsReporter,
 	healthServer *health.Server) (*Producer, error) {
 
 	// Create The Kafka Producer Using The Specified Kafka Authentication
 	kafkaProducer, metricsRegistry, err := createSyncProducerWrapper(clientId, brokers, username, password)
-=======
-	logger         *zap.Logger
-	kafkaProducer  kafkaproducer.ProducerInterface
-	stopChannel    chan struct{}
-	stoppedChannel chan struct{}
-	statsReporter  metrics.StatsReporter
-}
-
-// Initialize The Producer
-func NewProducer(logger *zap.Logger, brokers string, username string, password string, reporter metrics.StatsReporter, healthServer *health.Server) (*Producer, error) {
-
-	// Create The Producer Using The Specified Kafka Authentication
-	kafkaProducer, err := createProducerFunctionWrapper(brokers, username, password)
->>>>>>> 7b1b64a5
 	if err != nil {
 		logger.Error("Failed To Create Kafka SyncProducer - Exiting", zap.Error(err), zap.Any("Brokers", brokers))
 		return nil, err
@@ -63,21 +48,13 @@
 
 	// Create A New Producer
 	producer := &Producer{
-<<<<<<< HEAD
 		logger:             logger,
 		kafkaProducer:      kafkaProducer,
 		healthServer:       healthServer,
-		metricsServer:      metricsServer,
+		statsReporter:      statsReporter,
 		metricsRegistry:    metricsRegistry,
 		metricsStopChan:    make(chan struct{}),
 		metricsStoppedChan: make(chan struct{}),
-=======
-		logger:         logger,
-		kafkaProducer:  kafkaProducer,
-		stopChannel:    make(chan struct{}),
-		stoppedChannel: make(chan struct{}),
-		statsReporter:  reporter,
->>>>>>> 7b1b64a5
 	}
 
 	// Start Observing Metrics
@@ -92,7 +69,7 @@
 }
 
 // Wrapper Around Common Kafka SyncProducer Creation To Facilitate Unit Testing
-var createSyncProducerWrapper = func(clientId string, brokers []string, username string, password string) (sarama.SyncProducer, metrics.Registry, error) {
+var createSyncProducerWrapper = func(clientId string, brokers []string, username string, password string) (sarama.SyncProducer, gometrics.Registry, error) {
 	return kafkaproducer.CreateSyncProducer(clientId, brokers, username, password)
 }
 
@@ -153,7 +130,7 @@
 				kafkaMetrics := p.metricsRegistry.GetAll()
 
 				// Forward Metrics To Prometheus For Observation
-				p.metricsServer.ObserveMetrics(kafkaMetrics)
+				p.statsReporter.Report(kafkaMetrics)
 			}
 
 			// Sleep The Specified Interval Before Collecting Metrics Again
@@ -172,37 +149,11 @@
 	close(p.metricsStopChan)
 	<-p.metricsStoppedChan
 
-<<<<<<< HEAD
 	// Close The Kafka Producer & Log Results
 	err := p.kafkaProducer.Close()
 	if err != nil {
 		p.logger.Error("Failed To Close Kafka Producer", zap.Error(err))
 	} else {
 		p.logger.Error("Successfully Closed Kafka Producer")
-=======
-// Infinite Loop For Processing Kafka Producer Events
-func (p *Producer) processProducerEvents(healthServer *health.Server) {
-	for {
-		select {
-		case msg := <-p.kafkaProducer.Events():
-			switch ev := msg.(type) {
-			case *kafka.Message:
-				p.logger.Warn("Kafka Message Arrived On The Wrong Channel", zap.Any("Message", msg))
-			case kafka.Error:
-				p.logger.Warn("Kafka Error", zap.Error(ev))
-			case *kafka.Stats:
-				// Update Kafka Prometheus Metrics
-				p.statsReporter.Report(ev.String())
-			default:
-				p.logger.Info("Ignored Event", zap.String("Event", ev.String()))
-			}
-
-		case <-p.stopChannel:
-			p.logger.Info("Terminating Producer Event Processing")
-			healthServer.SetProducerReady(false)
-			close(p.stoppedChannel) // Inform On Stop Completion & Return
-			return
-		}
->>>>>>> 7b1b64a5
 	}
 }