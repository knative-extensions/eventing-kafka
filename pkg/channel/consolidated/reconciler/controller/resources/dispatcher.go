/*
Copyright 2020 The Knative Authors

Licensed under the Apache License, Version 2.0 (the "License");
you may not use this file except in compliance with the License.
You may obtain a copy of the License at

    http://www.apache.org/licenses/LICENSE-2.0

Unless required by applicable law or agreed to in writing, software
distributed under the License is distributed on an "AS IS" BASIS,
WITHOUT WARRANTIES OR CONDITIONS OF ANY KIND, either express or implied.
See the License for the specific language governing permissions and
limitations under the License.
*/

package resources

import (
	v1 "k8s.io/api/apps/v1"
	corev1 "k8s.io/api/core/v1"
	metav1 "k8s.io/apimachinery/pkg/apis/meta/v1"
	"knative.dev/pkg/system"

<<<<<<< HEAD
	commonconfig "knative.dev/eventing-kafka/pkg/common/config"
=======
>>>>>>> fdf11c5a
	"knative.dev/eventing-kafka/pkg/common/constants"
	commonconstants "knative.dev/eventing-kafka/pkg/common/constants"
)

const (
	DispatcherContainerName = "dispatcher"
)

var (
	dispatcherName   = "kafka-ch-dispatcher"
	dispatcherLabels = map[string]string{
		"messaging.knative.dev/channel": "kafka-channel",
		"messaging.knative.dev/role":    "dispatcher",
	}
)

<<<<<<< HEAD
type DispatcherDeploymentArgs struct {
	DispatcherScope       string
	DispatcherNamespace   string
	Image                 string
	Replicas              int32
	ServiceAccount        string
	ConfigMapHash         string
	DeploymentAnnotations map[string]string
	DeploymentLabels      map[string]string
	PodAnnotations        map[string]string
	PodLabels             map[string]string
}

// MakeDispatcher generates the dispatcher Deployment for the KafkaChannel
func MakeDispatcher(args DispatcherDeploymentArgs) *v1.Deployment {
	replicas := args.Replicas
=======
type DispatcherBuilder struct {
	deployment *v1.Deployment
	args       *DispatcherArgs
}

type DispatcherArgs struct {
	DispatcherScope     string
	DispatcherNamespace string
	Image               string
	Replicas            int32
	ServiceAccount      string
	ConfigMapHash       string
	OwnerRef            metav1.OwnerReference
}

// NewDispatcherBuilder returns a builder which builds from scratch a dispatcher deployment.
// Intended to be used when creating the dispatcher deployment for the first time.
func NewDispatcherBuilder() *DispatcherBuilder {
	b := &DispatcherBuilder{}
	b.deployment = dispatcherTemplate()
	return b
}

// NewDispatcherBuilderFromDeployment returns a builder which builds a dispatcher deployment from the given deployment.
// Intended to be used when updating an existing dispatcher deployment.
func NewDispatcherBuilderFromDeployment(d *v1.Deployment) *DispatcherBuilder {
	b := &DispatcherBuilder{}
	b.deployment = d
	return b
}

func (b *DispatcherBuilder) WithArgs(args *DispatcherArgs) *DispatcherBuilder {
	b.args = args
	return b
}

func (b *DispatcherBuilder) Build() *v1.Deployment {
	replicas := b.args.Replicas
	b.deployment.ObjectMeta.Namespace = b.args.DispatcherNamespace
	b.deployment.ObjectMeta.OwnerReferences = []metav1.OwnerReference{b.args.OwnerRef}
	b.deployment.Spec.Replicas = &replicas
	b.deployment.Spec.Template.ObjectMeta.Annotations = map[string]string{
		commonconstants.ConfigMapHashAnnotationKey: b.args.ConfigMapHash,
	}
	b.deployment.Spec.Template.Spec.ServiceAccountName = b.args.ServiceAccount

	for i, c := range b.deployment.Spec.Template.Spec.Containers {
		if c.Name == DispatcherContainerName {
			container := &b.deployment.Spec.Template.Spec.Containers[i]
			container.Image = b.args.Image
			if container.Env == nil {
				container.Env = makeEnv(b.args)
			}
		}
	}
	return b.deployment
}

func dispatcherTemplate() *v1.Deployment {
>>>>>>> fdf11c5a

	// Create A New Dispatcher Deployment
	deployment := &v1.Deployment{
		TypeMeta: metav1.TypeMeta{
			APIVersion: "apps/v1",
			Kind:       "Deployments",
		},
		ObjectMeta: metav1.ObjectMeta{
			Name: dispatcherName,
		},
		Spec: v1.DeploymentSpec{
			Selector: &metav1.LabelSelector{
				MatchLabels: dispatcherLabels,
			},
			Template: corev1.PodTemplateSpec{
				ObjectMeta: metav1.ObjectMeta{
					Labels: dispatcherLabels,
				},
				Spec: corev1.PodSpec{
					Containers: []corev1.Container{
						{
							Name: DispatcherContainerName,
							Ports: []corev1.ContainerPort{{
								Name:          "metrics",
								ContainerPort: 9090,
							}},
							VolumeMounts: []corev1.VolumeMount{
								{
									Name:      constants.SettingsConfigMapName,
									MountPath: constants.SettingsConfigMapMountPath,
								},
							},
						},
					},
					Volumes: []corev1.Volume{
						{
							Name: constants.SettingsConfigMapName,
							VolumeSource: corev1.VolumeSource{
								ConfigMap: &corev1.ConfigMapVolumeSource{
									LocalObjectReference: corev1.LocalObjectReference{
										Name: constants.SettingsConfigMapName,
									},
								},
							},
						},
					},
				},
			},
		},
	}

	// Update The Dispatcher Deployment's Annotations & Labels With Custom Config Values
	deployment.ObjectMeta.Annotations = commonconfig.JoinStringMaps(deployment.ObjectMeta.Annotations, args.DeploymentAnnotations)
	deployment.ObjectMeta.Labels = commonconfig.JoinStringMaps(deployment.ObjectMeta.Labels, args.DeploymentLabels)
	deployment.Spec.Template.ObjectMeta.Annotations = commonconfig.JoinStringMaps(deployment.Spec.Template.ObjectMeta.Annotations, args.PodAnnotations)
	deployment.Spec.Template.ObjectMeta.Labels = commonconfig.JoinStringMaps(deployment.Spec.Template.ObjectMeta.Labels, args.PodLabels)

	// Return The Dispatcher Deployment
	return deployment
}

<<<<<<< HEAD
func makeEnv(args DispatcherDeploymentArgs) []corev1.EnvVar {
=======
func makeEnv(args *DispatcherArgs) []corev1.EnvVar {
>>>>>>> fdf11c5a
	vars := []corev1.EnvVar{{
		Name:  system.NamespaceEnvKey,
		Value: system.Namespace(),
	}, {
		Name:  "METRICS_DOMAIN",
		Value: "knative.dev/eventing",
	}, {
		Name:  "CONFIG_LOGGING_NAME",
		Value: "config-logging",
	}, {
		Name:  "CONFIG_LEADERELECTION_NAME",
		Value: "config-leader-election",
	}}

	if args.DispatcherScope == "namespace" {
		vars = append(vars, corev1.EnvVar{
			Name: "NAMESPACE",
			ValueFrom: &corev1.EnvVarSource{
				FieldRef: &corev1.ObjectFieldSelector{
					FieldPath: "metadata.namespace",
				},
			},
		})
	}

	vars = append(vars, corev1.EnvVar{
		Name: "POD_NAME",
		ValueFrom: &corev1.EnvVarSource{
			FieldRef: &corev1.ObjectFieldSelector{
				APIVersion: "",
				FieldPath:  "metadata.name",
			},
		},
	}, corev1.EnvVar{
		Name:  "CONTAINER_NAME",
		Value: "dispatcher",
	})
	return vars
}<|MERGE_RESOLUTION|>--- conflicted
+++ resolved
@@ -22,10 +22,7 @@
 	metav1 "k8s.io/apimachinery/pkg/apis/meta/v1"
 	"knative.dev/pkg/system"
 
-<<<<<<< HEAD
 	commonconfig "knative.dev/eventing-kafka/pkg/common/config"
-=======
->>>>>>> fdf11c5a
 	"knative.dev/eventing-kafka/pkg/common/constants"
 	commonconstants "knative.dev/eventing-kafka/pkg/common/constants"
 )
@@ -42,7 +39,11 @@
 	}
 )
 
-<<<<<<< HEAD
+type DispatcherBuilder struct {
+	deployment *v1.Deployment
+	args       *DispatcherDeploymentArgs
+}
+
 type DispatcherDeploymentArgs struct {
 	DispatcherScope       string
 	DispatcherNamespace   string
@@ -50,29 +51,11 @@
 	Replicas              int32
 	ServiceAccount        string
 	ConfigMapHash         string
+	OwnerRef              metav1.OwnerReference
 	DeploymentAnnotations map[string]string
 	DeploymentLabels      map[string]string
 	PodAnnotations        map[string]string
 	PodLabels             map[string]string
-}
-
-// MakeDispatcher generates the dispatcher Deployment for the KafkaChannel
-func MakeDispatcher(args DispatcherDeploymentArgs) *v1.Deployment {
-	replicas := args.Replicas
-=======
-type DispatcherBuilder struct {
-	deployment *v1.Deployment
-	args       *DispatcherArgs
-}
-
-type DispatcherArgs struct {
-	DispatcherScope     string
-	DispatcherNamespace string
-	Image               string
-	Replicas            int32
-	ServiceAccount      string
-	ConfigMapHash       string
-	OwnerRef            metav1.OwnerReference
 }
 
 // NewDispatcherBuilder returns a builder which builds from scratch a dispatcher deployment.
@@ -91,19 +74,23 @@
 	return b
 }
 
-func (b *DispatcherBuilder) WithArgs(args *DispatcherArgs) *DispatcherBuilder {
+func (b *DispatcherBuilder) WithArgs(args *DispatcherDeploymentArgs) *DispatcherBuilder {
 	b.args = args
 	return b
 }
 
 func (b *DispatcherBuilder) Build() *v1.Deployment {
 	replicas := b.args.Replicas
+
 	b.deployment.ObjectMeta.Namespace = b.args.DispatcherNamespace
 	b.deployment.ObjectMeta.OwnerReferences = []metav1.OwnerReference{b.args.OwnerRef}
+	b.deployment.ObjectMeta.Annotations = commonconfig.JoinStringMaps(b.deployment.ObjectMeta.Annotations, b.args.DeploymentAnnotations)
+	b.deployment.ObjectMeta.Labels = commonconfig.JoinStringMaps(b.deployment.ObjectMeta.Labels, b.args.DeploymentLabels)
+
 	b.deployment.Spec.Replicas = &replicas
-	b.deployment.Spec.Template.ObjectMeta.Annotations = map[string]string{
-		commonconstants.ConfigMapHashAnnotationKey: b.args.ConfigMapHash,
-	}
+	defaultAnnotations := map[string]string{commonconstants.ConfigMapHashAnnotationKey: b.args.ConfigMapHash}
+	b.deployment.Spec.Template.ObjectMeta.Annotations = commonconfig.JoinStringMaps(defaultAnnotations, b.args.PodAnnotations)
+	b.deployment.Spec.Template.ObjectMeta.Labels = commonconfig.JoinStringMaps(b.deployment.Spec.Template.ObjectMeta.Labels, b.args.PodLabels)
 	b.deployment.Spec.Template.Spec.ServiceAccountName = b.args.ServiceAccount
 
 	for i, c := range b.deployment.Spec.Template.Spec.Containers {
@@ -115,14 +102,13 @@
 			}
 		}
 	}
+
 	return b.deployment
 }
 
 func dispatcherTemplate() *v1.Deployment {
->>>>>>> fdf11c5a
-
-	// Create A New Dispatcher Deployment
-	deployment := &v1.Deployment{
+
+	return &v1.Deployment{
 		TypeMeta: metav1.TypeMeta{
 			APIVersion: "apps/v1",
 			Kind:       "Deployments",
@@ -170,22 +156,9 @@
 			},
 		},
 	}
-
-	// Update The Dispatcher Deployment's Annotations & Labels With Custom Config Values
-	deployment.ObjectMeta.Annotations = commonconfig.JoinStringMaps(deployment.ObjectMeta.Annotations, args.DeploymentAnnotations)
-	deployment.ObjectMeta.Labels = commonconfig.JoinStringMaps(deployment.ObjectMeta.Labels, args.DeploymentLabels)
-	deployment.Spec.Template.ObjectMeta.Annotations = commonconfig.JoinStringMaps(deployment.Spec.Template.ObjectMeta.Annotations, args.PodAnnotations)
-	deployment.Spec.Template.ObjectMeta.Labels = commonconfig.JoinStringMaps(deployment.Spec.Template.ObjectMeta.Labels, args.PodLabels)
-
-	// Return The Dispatcher Deployment
-	return deployment
-}
-
-<<<<<<< HEAD
-func makeEnv(args DispatcherDeploymentArgs) []corev1.EnvVar {
-=======
-func makeEnv(args *DispatcherArgs) []corev1.EnvVar {
->>>>>>> fdf11c5a
+}
+
+func makeEnv(args *DispatcherDeploymentArgs) []corev1.EnvVar {
 	vars := []corev1.EnvVar{{
 		Name:  system.NamespaceEnvKey,
 		Value: system.Namespace(),
