--- conflicted
+++ resolved
@@ -18,10 +18,6 @@
   - rhuss
   control-protocol-approvers:
   - devguyio
-<<<<<<< HEAD
-  - grantr
-=======
->>>>>>> 1a27d5b1
   - lionelvillard
   - matzew
   - slinkydeveloper
@@ -57,10 +53,7 @@
   eventing-kafka-approvers:
   - aliok
   - davyodom
-<<<<<<< HEAD
-=======
-  - devguyio
->>>>>>> 1a27d5b1
+  - devguyio
   - lberk
   - matzew
   - phamilton
@@ -73,10 +66,7 @@
   - steven0711dong
   eventing-natss-approvers:
   - devguyio
-<<<<<<< HEAD
-=======
   - zhaojizhuang
->>>>>>> 1a27d5b1
   eventing-prometheus-approvers:
   - lberk
   eventing-rabbitmq-approvers:
@@ -88,18 +78,10 @@
   - lionelvillard
   eventing-wg-leads:
   - devguyio
-<<<<<<< HEAD
-  - grantr
-=======
->>>>>>> 1a27d5b1
   - lionelvillard
   - vaikas
   eventing-writers:
   - devguyio
-<<<<<<< HEAD
-  - grantr
-=======
->>>>>>> 1a27d5b1
   - lionelvillard
   - matzew
   - n3wscott
@@ -144,15 +126,9 @@
   - bsnchan
   - evankanderson
   - fallback-notification-blocker
-<<<<<<< HEAD
-  - grantr
-  - knative-prow-releaser-robot
-  - knative-prow-robot
-=======
   - knative-prow-releaser-robot
   - knative-prow-robot
   - knative-prow-updater-robot
->>>>>>> 1a27d5b1
   - knative-test-reporter-robot
   - markusthoemmes
   - mbehrendt
@@ -168,10 +144,6 @@
   - chaodaiG
   - csantanapr
   - evankanderson
-<<<<<<< HEAD
-  - grantr
-=======
->>>>>>> 1a27d5b1
   - josephburnett
   - k4leung4
   - lionelvillard
@@ -192,10 +164,7 @@
   knative-robots:
   - knative-prow-releaser-robot
   - knative-prow-robot
-<<<<<<< HEAD
-=======
   - knative-prow-updater-robot
->>>>>>> 1a27d5b1
   - knative-test-reporter-robot
   kperf-approvers:
   - maximilien
@@ -256,10 +225,6 @@
   technical-oversight-committee:
   - evankanderson
   - fallback-notification-blocker
-<<<<<<< HEAD
-  - grantr
-=======
->>>>>>> 1a27d5b1
   - markusthoemmes
   - rhuss
   ux-wg-leads:
