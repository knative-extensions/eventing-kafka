# Contributed Kafka Channel implementation

This is a Kafka Channel implementation, contributed by
[SAP's Kyma project](https://github.com/kyma-project).

<<<<<<< HEAD
> See <https://github.com/knative/eventing-contrib/issues/1070> for discussion of the donation process.

This project is a Knative Eventing implementation of a Kafka backed channel
which provides advanced functionality and production grade qualities as an alternative
to what the [eventing-contrib/kafka](https://github.com/knative/eventing-contrib/tree/master/kafka)
implementation offers.

The goal is to merge the eventing-contrib implementation with this one to provide
a consolidated location where all kafka based knative development efforts can take occur.

## Rationale

The Knative eventing-contrib repository already contains a Kafka implementation,
so why invest the time in building another one?  At the time this project was
begun, and still today, the reference Kafka implementation does not provide the
scaling characteristics required by a large and varied use case with many
different Topics and Consumers.  That implementation is based on a single
choke point that could easily allow one Topic's traffic to impact the
throughput of another Topic.  It is also not horizontally scalable as it only
supports a single instance of the dispatcher/consumer.  Further, no ordering
guarantees on the consumption side are provided which is required in certain
use cases.  The reference implementation was also based on the
[Sarama Go Client](https://github.com/Shopify/sarama) which historically had limitations
compared to the [Confluent Go Client](https://github.com/confluentinc/confluent-kafka-go),
and the [librdkafka C library](https://github.com/edenhill/librdkafka) on which
it is based.  We also had the need to support a variety of Kafka providers,
including Azure EventHubs in Kafka compatibility mode.  Finally, the ability
to expose Kafka configuration was very limited, and we needed the ability to
customize certain aspects of the Kafka Topics / Producers / Consumers.

## Background / Status

The Knative-kafka project originated as an internal SAP implementation and was
based on very early knative-eventing implementations.  At the time this meant
kube-builder and the controller-runtime library were used for the foundation of
the controller.  This also predated any of the more recent duck-typing and
higher level abstractions (brokers, triggers, etc) which have since been added
to knative-eventing.

The internal SAP project for which this was intended also underwent several
variations in it's requirements and approach, which sometimes meant the
development of this project languished behind the fast moving and ever
changing knative-eventing implementation.  Further, internal corporate
CI/CD constraints imposed some of the structure of the current project.

Recently, however, the commitment to this effort was renewed, and the
implementation is now current with knative-eventing **/master**.  Work is
in progress to align with implementation structure in eventing-contrib in
the hopes that this project can merge with the default "kafka" implementation.
The project had been moved to the open source [kyma-incubator](https://github.com/kyma-incubator/)
repository and the focus was on bringing it into alignment with the other
eventing-contrib implementations.

Now, with the contribution to Knative and the move to the knative-sandbox,
we are one step closer to a combined solution.

## Architecture

As mentioned in the "Rationale" section above, the desire was to implement
different levels of granularity to achieve improved segregation and scaling
characteristics.  Our original implementation was extremely granular in that
there was a separate Channel/Producer Deployment for every `KafkaChannel`
(Kafka Topic), and a separate Dispatcher/Consumer Deployment for every Knative
Subscription.  This allowed the highest level of segregation and the ability to
tweak K8S resources at the finest level.

The downside of this approach, however, is the large resource consumption
related to the sheer number of Deployments in the K8S cluster, as well as the
inherent inefficiencies of low traffic rate Channels / Subscriptions being
underutilized. Adding in a service-mesh (such as Istio) further exacerbates the
problem by adding side-cars to every Deployment.  Therefore, we've taken a step
back and aggregated the Channels/Producers together into a single Deployment per
Kafka authorization, and the Dispatchers/Consumers into a single Deployment per
`KafkaChannel` (Topic). The implementations of each are horizontally scalable
which provides a reasonable compromise between resource consumption and
segregation / scaling.

### Project Structure

**Eventing-kafka** is comprised of three distinct runtime K8S deployments
as follows...

- [channel](./pkg/channel/README.md) - The event receiver of the Channel
  to which inbound messages are sent.  An http server which accepts messages that
  conform to the CloudEvent specification, and then writes those messages to the
  corresponding Kafka Topic. This is the "Producer" from the Kafka perspective.
  A separate Channel Deployment is created for each Kafka Secret detected in the
  knative-eventing namespace.

- [controller](./pkg/controller/README.md) - This component implements
  the `KafkaChannel` Controller. It is using the current knative-eventing
  "Shared Main" approach based directly on K8S informers / listers.  The
  controller is using the `KafkaChannel` CRD, api, and client from the current
  Knative eventing-contrib/kafka implementation in order to align as closely as
  possible with the existing implementation.

- [dispatcher](./pkg/dispatcher/README.md) - This component runs the
  Kafka ConsumerGroups responsible for processing messages from the corresponding
  Kafka Topic.  This is the "Consumer" from the Kafka perspective.  A separate
  dispatcher Deployment will be created for each unique `KafkaChannel` (Kafka
  Topic), and will contain a distinct Kafka Consumer Group for each
  Subscription to the `KafkaChannel`.

...and the controller can be deployed via the Helm Chart found in the
resources/ directory...

- [resources](./resources/README.md) - Eventing-kafka Helm Chart used to install
  the `KafkaChannel` CRD and controller.  The use of **ko** has been explored but
  is currently not feasible due to limitations with its ability to handle our
  build / packaging of the external librdkafka C library.

### Control Plane

The control plane for the Kafka Channels is managed by the
[eventing-kafka-controller](./pkg/controller/README.md) which is installed
in the knative-eventing namespace. `KafkaChannel` Custom Resource instances can
be created in any user namespace. The eventing-kafka-controller will guarantee
that the Data Plane is configured to support the flow of events as defined by
[Subscriptions](https://knative.dev/docs/reference/eventing/#messaging.knative.dev/v1alpha1.Subscription)
to a KafkaChannel.  The underlying Kafka infrastructure to be used is defined in
a specially labeled [K8S Secret](./resources/README.md#Credentials) in the
knative-eventing namespace.  Eventing-kafka supports several different Kafka
(and Kafka-like) [infrastructures](./resources/README.md#Kafka%20Providers).

### Data Plane

The data plane for all `KafkaChannels` runs in the knative-eventing namespace.
There is a single deployment for the receiver side of all channels which accepts
CloudEvents and sends them to Kafka.  Each `KafkaChannel` uses one Kafka topic.
This deployment supports horizontal scaling with linearly increasing performance
characteristics through specifying the number of replicas.

Each `KafkaChannel` has one deployment for the dispatcher side which reads from
the Kafka topic and sends to subscribers.  Each subscriber has its own Kafka
consumer group. This deployment can be scaled up to a replica count equalling the
number of partitions in the Kafka topic.

### Messaging Guarantees

An event sent to a `KafkaChannel` is guaranteed to be persisted and processed
if a 202 response is received by the sender.

The CloudEvent is partitioned based on the [CloudEvent partitioning extension](https://github.com/cloudevents/spec/blob/master/extensions/partitioning.md)
field called `partitionkey`.  If the `partitionkey` is not present, then the
`subject` field will be used.  Finally if neither is available, it will fall-back
to random partitioning.

Events in each partition are processed in order, with an **at-least-once** guarantee.
If a full cycle of retries for a given subscription fails, the event is ignored
and processing continues with the next event.

## Installation

For installation and configuration instructions please see the Helm Chart
[README](./resources/README.md).

## Support Tooling

The project uses the Confluent Go Client which relies on the following...

```
brew install pkg-config
brew install librdkafka
```

...alternatively, if the current/latest version of the librdkafka C library is
not compatible with eventing-kafka, then you can manually install an older
version via the following....

```
curl -LO https://github.com/edenhill/librdkafka/archive/v1.0.1.tar.gz \
  && tar -xvf v1.0.1.tar.gz \
  && cd librdkafka-1.0.1 \
  && ./configure \
  && make \
  && sudo make install
```
=======
See https://github.com/knative/eventing-contrib/issues/1070 for discussion of
the donation process.

This repo falls under the [Knative Code of Conduct](https://github.com/knative/community/blob/master/CODE-OF-CONDUCT.md)
>>>>>>> 2381d103
<|MERGE_RESOLUTION|>--- conflicted
+++ resolved
@@ -3,8 +3,9 @@
 This is a Kafka Channel implementation, contributed by
 [SAP's Kyma project](https://github.com/kyma-project).
 
-<<<<<<< HEAD
 > See <https://github.com/knative/eventing-contrib/issues/1070> for discussion of the donation process.
+
+This repo falls under the [Knative Code of Conduct](https://github.com/knative/community/blob/master/CODE-OF-CONDUCT.md)
 
 This project is a Knative Eventing implementation of a Kafka backed channel
 which provides advanced functionality and production grade qualities as an alternative
@@ -180,10 +181,4 @@
   && ./configure \
   && make \
   && sudo make install
-```
-=======
-See https://github.com/knative/eventing-contrib/issues/1070 for discussion of
-the donation process.
-
-This repo falls under the [Knative Code of Conduct](https://github.com/knative/community/blob/master/CODE-OF-CONDUCT.md)
->>>>>>> 2381d103
+```